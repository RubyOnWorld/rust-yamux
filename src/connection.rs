// Copyright (c) 2018-2019 Parity Technologies (UK) Ltd.
//
// Licensed under the Apache License, Version 2.0 or MIT license, at your option.
//
// A copy of the Apache License, Version 2.0 is included in the software as
// LICENSE-APACHE and a copy of the MIT license is included in the software
// as LICENSE-MIT. You may also obtain a copy of the Apache License, Version 2.0
// at https://www.apache.org/licenses/LICENSE-2.0 and a copy of the MIT license
// at https://opensource.org/licenses/MIT.

// This module contains the `Connection` type and associated helpers.
// A `Connection` wraps an underlying (async) I/O resource and multiplexes
// `Stream`s over it.
//
// The overall idea is as follows: The `Connection` makes progress via calls
// to its `next_stream` method which polls several futures, one that decodes
// `Frame`s from the I/O resource, one that consumes `ControlCommand`s
// from an MPSC channel and another one that consumes `StreamCommand`s from
// yet another MPSC channel. The latter channel is shared with every `Stream`
// created and whenever a `Stream` wishes to send a `Frame` to the remote end,
// it enqueues it into this channel (waiting if the channel is full). The
// former is shared with every `Control` clone and used to open new outbound
// streams or to trigger a connection close.
//
// The `Connection` updates the `Stream` state based on incoming frames, e.g.
// it pushes incoming data to the `Stream`'s buffer or increases the sending
// credit if the remote has sent us a corresponding `Frame::<WindowUpdate>`.
// Updating a `Stream`'s state acquires a `Mutex`, which every `Stream` has
// around its `Shared` state. While blocking, we make sure the lock is only
// held for brief moments and *never* while doing I/O. The only contention is
// between the `Connection` and a single `Stream`, which should resolve
// quickly. Ideally, we could use `futures::lock::Mutex` but it does not offer
// a poll-based API as of futures-preview 0.3.0-alpha.19, which makes it
// difficult to use in a `Stream`'s `AsyncRead` and `AsyncWrite` trait
// implementations.
//
// Closing a `Connection`
// ----------------------
//
// Every `Control` may send a `ControlCommand::Close` at any time and then
// waits on a `oneshot::Receiver` for confirmation that the connection is
// closed. The closing proceeds as follows:
//
// 1. As soon as we receive the close command we close the MPSC receiver
//    of `StreamCommand`s. We want to process any stream commands which are
//    already enqueued at this point but no more.
// 2. We change the internal shutdown state to `Shutdown::InProgress` which
//    contains the `oneshot::Sender` of the `Control` which triggered the
//    closure and which we need to notify eventually.
// 3. Crucially -- while closing -- we no longer process further control
//    commands, because opening new streams should no longer be allowed
//    and further close commands would mean we need to save those
//    `oneshot::Sender`s for later. On the other hand we also do not simply
//    close the control channel as this would signal to `Control`s that
//    try to send close commands, that the connection is already closed,
//    which it is not. So we just pause processing control commands which
//    means such `Control`s will wait.
// 4. We keep processing I/O and stream commands until the remaining stream
//    commands have all been consumed, at which point we transition the
//    shutdown state to `Shutdown::Complete`, which entails sending the
//    final termination frame to the remote, informing the `Control` and
//    now also closing the control channel.
// 5. Now that we are closed we go through all pending control commands
//    and tell the `Control`s that we are closed and we are finally done.
//
// While all of this may look complicated, it ensures that `Control`s are
// only informed about a closed connection when it really is closed.
//
// Potential improvements
// ----------------------
//
// There is always more work that can be done to make this a better crate,
// for example:
//
// - Instead of `futures::mpsc` a more efficient channel implementation
//   could be used, e.g. `tokio-sync`. Unfortunately `tokio-sync` is about
//   to be merged into `tokio` and depending on this large crate is not
//   attractive, especially given the dire situation around cargo's flag
//   resolution.
// - Flushing could be optimised. This would also require adding a
//   `StreamCommand::Flush` so that `Stream`s can trigger a flush, which
//   they would have to when they run out of credit, or else a series of
//   send operations might never finish.
// - If Rust gets async destructors, the `garbage_collect()` method can be
//   removed. Instead a `Stream` would send a `StreamCommand::Dropped(..)`
//   or something similar and the removal logic could happen within regular
//   command processing instead of having to scan the whole collection of
//   `Stream`s on each loop iteration, which is not great.

mod control;
mod stream;

use crate::{
    Config,
    DEFAULT_CREDIT,
    WindowUpdateMode,
    error::ConnectionError,
    frame::{self, Frame},
    frame::header::{self, CONNECTION_ID, Data, GoAway, Header, Ping, StreamId, Tag, WindowUpdate},
    pause::Pausable
};
use futures::{
    channel::{mpsc, oneshot},
    future::{self, Either},
    prelude::*,
    stream::{Fuse, FusedStream},
    sink::SinkExt,
};
use nohash_hasher::IntMap;
use std::{fmt, io, sync::Arc, task::{Context, Poll}};

pub use control::Control;
pub use stream::{Packet, State, Stream};

/// Arbitrary limit of our internal command channels.
///
/// Since each `mpsc::Sender` gets a guaranteed slot in a channel the
/// actual upper bound is this value + number of clones.
const MAX_COMMAND_BACKLOG: usize = 32;

type Result<T> = std::result::Result<T, ConnectionError>;

/// How the connection is used.
#[derive(Copy, Clone, Debug, Hash, PartialEq, Eq)]
pub enum Mode {
    /// Client to server connection.
    Client,
    /// Server to client connection.
    Server
}

/// The connection identifier.
///
/// Randomly generated, this is mainly intended to improve log output.
#[derive(Clone, Copy)]
pub(crate) struct Id(u32);

impl Id {
    /// Create a random connection ID.
    pub(crate) fn random() -> Self {
        Id(rand::random())
    }
}

impl fmt::Debug for Id {
    fn fmt(&self, f: &mut fmt::Formatter) -> fmt::Result {
        write!(f, "{:08x}", self.0)
    }
}

impl fmt::Display for Id {
    fn fmt(&self, f: &mut fmt::Formatter) -> fmt::Result {
        write!(f, "{:08x}", self.0)
    }
}

/// A Yamux connection object.
///
/// Wraps the underlying I/O resource and makes progress via its
/// [`Connection::next_stream`] method which must be called repeatedly
/// until `Ok(None)` signals EOF or an error is encountered.
pub struct Connection<T> {
    id: Id,
    mode: Mode,
    config: Arc<Config>,
    socket: Fuse<frame::Io<T>>,
    next_id: u32,
    streams: IntMap<StreamId, Stream>,
    control_sender: mpsc::Sender<ControlCommand>,
    control_receiver: Pausable<mpsc::Receiver<ControlCommand>>,
    stream_sender: mpsc::Sender<StreamCommand>,
    stream_receiver: mpsc::Receiver<StreamCommand>,
    garbage: Vec<StreamId>, // see `Connection::garbage_collect()`
    shutdown: Shutdown,
    is_closed: bool
}

/// `Control` to `Connection` commands.
#[derive(Debug)]
pub(crate) enum ControlCommand {
    /// Open a new stream to the remote end.
    OpenStream(oneshot::Sender<Result<Stream>>),
    /// Close the whole connection.
    CloseConnection(oneshot::Sender<()>)
}

/// `Stream` to `Connection` commands.
#[derive(Debug)]
pub(crate) enum StreamCommand {
    /// A new frame should be sent to the remote.
    SendFrame(Frame<Either<Data, WindowUpdate>>),
    /// Close a stream.
    CloseStream { id: StreamId, ack: bool }
}

/// Possible actions as a result of incoming frame handling.
#[derive(Debug)]
enum Action {
    /// Nothing to be done.
    None,
    /// A new stream has been opened by the remote.
    New(Stream, Option<Frame<WindowUpdate>>),
    /// A window update should be sent to the remote.
    Update(Frame<WindowUpdate>),
    /// A ping should be answered.
    Ping(Frame<Ping>),
    /// A stream should be reset.
    Reset(Frame<Data>),
    /// The connection should be terminated.
    Terminate(Frame<GoAway>)
}

/// This enum captures the various stages of shutting down the connection.
#[derive(Debug)]
enum Shutdown {
    /// We are open for business.
    NotStarted,
    /// We have received a `ControlCommand::Close` and are shutting
    /// down operations. The `Sender` will be informed once we are done.
    InProgress(oneshot::Sender<()>),
    /// The shutdown is complete and we are closed for good.
    Complete
}

impl Shutdown {
    fn has_not_started(&self) -> bool {
        if let Shutdown::NotStarted = self {
            true
        } else {
            false
        }
    }

    fn is_in_progress(&self) -> bool {
        if let Shutdown::InProgress(_) = self {
            true
        } else {
            false
        }
    }

    fn is_complete(&self) -> bool {
        if let Shutdown::Complete = self {
            true
        } else {
            false
        }
    }
}

impl<T> fmt::Debug for Connection<T> {
    fn fmt(&self, f: &mut fmt::Formatter) -> fmt::Result {
        f.debug_struct("Connection")
            .field("id", &self.id)
            .field("mode", &self.mode)
            .field("streams", &self.streams.len())
            .field("next_id", &self.next_id)
            .field("is_closed", &self.is_closed)
            .finish()
    }
}

impl<T> fmt::Display for Connection<T> {
    fn fmt(&self, f: &mut fmt::Formatter) -> fmt::Result {
        write!(f, "(Connection {} {:?} (streams {}))", self.id, self.mode, self.streams.len())
    }
}

impl<T: AsyncRead + AsyncWrite + Unpin> Connection<T> {
    /// Create a new `Connection` from the given I/O resource.
    pub fn new(socket: T, cfg: Config, mode: Mode) -> Self {
        let id = Id::random();
        log::debug!("new connection: {} ({:?})", id, mode);
        let (stream_sender, stream_receiver) = mpsc::channel(MAX_COMMAND_BACKLOG);
        let (control_sender, control_receiver) = mpsc::channel(MAX_COMMAND_BACKLOG);
        let socket = frame::Io::new(id, socket, cfg.max_buffer_size).fuse();
        Connection {
            id,
            mode,
            config: Arc::new(cfg),
            socket,
            streams: IntMap::default(),
            control_sender,
            control_receiver: Pausable::new(control_receiver),
            stream_sender,
            stream_receiver,
            next_id: match mode {
                Mode::Client => 1,
                Mode::Server => 2
            },
            garbage: Vec::new(),
            shutdown: Shutdown::NotStarted,
            is_closed: false
        }
    }

    /// Get a controller for this connection.
    pub fn control(&self) -> Control {
        Control::new(self.control_sender.clone())
    }

    /// Get the next incoming stream, opened by the remote.
    ///
    /// This must be called repeatedly in order to make progress.
    /// Once `Ok(None)` or `Err(_)` is returned the connection is
    /// considered closed and no further invocation of this method
    /// must be attempted.
    ///
    /// # Cancellation
    ///
    /// Please note that if you poll the returned [`Future`] it *must
    /// not be cancelled* but polled until [`Poll::Ready`] is returned.
    pub async fn next_stream(&mut self) -> Result<Option<Stream>> {
        if self.is_closed {
            log::debug!("{}: connection is closed", self.id);
            return Ok(None)
        }

        let result = self.next().await;

        if let Ok(Some(_)) = result {
            return result
        }

        self.is_closed = true;

        // At this point we are either at EOF or encountered an error.
        // We close all streams and wake up the associated tasks. We also
        // close and drain all receivers so no more commands can be
        // submitted. The connection is then considered closed.

        // Close and drain the control command receiver.
        if !self.control_receiver.stream().is_terminated() {
            self.control_receiver.stream().close();
            self.control_receiver.unpause();
            while let Some(cmd) = self.control_receiver.next().await {
                match cmd {
                    ControlCommand::OpenStream(reply) => {
                        let _ = reply.send(Err(ConnectionError::Closed));
                    }
                    ControlCommand::CloseConnection(reply) => {
                        let _ = reply.send(());
                    }
                }
            }
        }

        self.drop_all_streams();

        // Close and drain the stream command receiver.
        if !self.stream_receiver.is_terminated() {
            self.stream_receiver.close();
            while let Some(_cmd) = self.stream_receiver.next().await {
                // drop it
            }
        }

        if let Err(ConnectionError::Closed) = result {
            return Ok(None)
        }

        result
    }

    /// Get the next inbound `Stream` and make progress along the way.
    ///
    /// This is called from `Connection::next_stream` instead of being a
    /// public method itself in order to guarantee proper closing in
    /// case of an error or at EOF.
    async fn next(&mut self) -> Result<Option<Stream>> {
        loop {
            self.garbage_collect().await?;

            // Wait for the frame sink to be ready or, if there is a pending
            // write, for an incoming frame. I.e. as long as there is a pending
            // write, we only read, unless a read results in needing to send a
            // frame, in which case we must wait for the pending write to
            // complete. When the frame sink is ready, we can proceed with
            // waiting for a new stream or control command or another inbound
            // frame.
            let next_io_event = if self.socket.is_terminated() {
                Either::Left(future::pending())
            } else {
                let socket = &mut self.socket;
                let io = future::poll_fn(move |cx| {
                    if let Poll::Ready(res) = socket.poll_ready_unpin(cx) {
                        res.or(Err(ConnectionError::Closed))?;
                        return Poll::Ready(Result::Ok(IoEvent::OutboundReady))
                    }

                    // At this point we know the socket sink has a pending
                    // write, so we try to read the next frame instead.
                    let next_frame = futures::ready!(socket.poll_next_unpin(cx))
                        .transpose()
                        .map_err(ConnectionError::from);
                    Poll::Ready(Ok(IoEvent::Inbound(next_frame)))
                });
                Either::Right(io)
            };

            if let IoEvent::Inbound(frame) = next_io_event.await? {
                if let Some(stream) = self.on_frame(frame).await? {
                    self.flush_nowait().await.or(Err(ConnectionError::Closed))?;
                    return Ok(Some(stream))
                }
                continue // The socket sink still has a pending write.
            }

            // Getting this far implies that the socket is ready to accept
            // a new frame, so we can now listen for new commands while waiting
            // for the next inbound frame. To that end, for each channel and the
            // socket we create a future that gets the next item. We will poll
            // each future and if any one of them yields an item, we return the
            // tuple of poll results which are then all processed.
            //
            // For terminated sources we create non-finishing futures.
            // This guarantees that if the remaining futures are pending
            // we properly wait until woken up because we actually can make
            // progress.

            let mut num_terminated = 0;

            let mut next_frame = if self.socket.is_terminated() {
                num_terminated += 1;
                Either::Left(future::pending())
            } else {
                Either::Right(self.socket.next())
            };

            let mut next_stream_command =
                if self.stream_receiver.is_terminated() {
                    num_terminated += 1;
                    Either::Left(future::pending())
                } else {
                    Either::Right(self.stream_receiver.next())
                };

            let mut next_control_command =
                if self.control_receiver.is_terminated() {
                    num_terminated += 1;
                    Either::Left(future::pending())
                } else {
                    Either::Right(self.control_receiver.next())
                };

            if num_terminated == 3 {
                log::debug!("{}: socket and channels are terminated", self.id);
                return Err(ConnectionError::Closed)
            }

            let next_item =
                future::poll_fn(move |cx: &mut Context| {
                    let a = next_stream_command.poll_unpin(cx);
                    let b = next_control_command.poll_unpin(cx);
                    let c = next_frame.poll_unpin(cx);
                    if a.is_pending() && b.is_pending() && c.is_pending() {
                        return Poll::Pending
                    }
                    Poll::Ready((a, b, c))
                });

            let (stream_command, control_command, frame) = next_item.await;

            if let Poll::Ready(cmd) = control_command {
                self.on_control_command(cmd).await?
            }

            if let Poll::Ready(cmd) = stream_command {
                self.on_stream_command(cmd).await?
            }

            if let Poll::Ready(frame) = frame {
                if let Some(stream) = self.on_frame(frame.transpose().map_err(Into::into)).await? {
                    self.flush_nowait().await.or(Err(ConnectionError::Closed))?;
                    return Ok(Some(stream))
                }
            }

            self.flush_nowait().await.or(Err(ConnectionError::Closed))?;
        }
    }

    /// Process a command from a `Control`.
    ///
    /// We only process control commands if we are not in the process of closing
    /// the connection. Only once we finished closing will we drain the remaining
    /// commands and reply back that we are closed.
    async fn on_control_command(&mut self, cmd: Option<ControlCommand>) -> Result<()> {
        match cmd {
            Some(ControlCommand::OpenStream(reply)) => {
                if self.shutdown.is_complete() {
                    // We are already closed so just inform the control.
                    let _ = reply.send(Err(ConnectionError::Closed));
                    return Ok(())
                }
                if self.streams.len() >= self.config.max_num_streams {
                    log::error!("{}: maximum number of streams reached", self.id);
                    let _ = reply.send(Err(ConnectionError::TooManyStreams));
                    return Ok(())
                }
                log::trace!("{}: creating new outbound stream", self.id);
                let id = self.next_stream_id()?;
                let extra_credit = self.config.receive_window - DEFAULT_CREDIT;
                if extra_credit > 0 {
                    let mut frame = Frame::window_update(id, extra_credit);
                    frame.header_mut().syn();
                    log::trace!("{}/{}: sending initial {}", self.id, id, frame.header());
                    self.socket.feed(frame.into()).await.or(Err(ConnectionError::Closed))?
                }
                let stream = {
                    let config = self.config.clone();
                    let sender = self.stream_sender.clone();
                    let window = self.config.receive_window;
                    let mut stream = Stream::new(id, self.id, config, window, DEFAULT_CREDIT, sender);
                    if extra_credit == 0 {
                        stream.set_flag(stream::Flag::Syn)
                    }
                    stream
                };
                if reply.send(Ok(stream.clone())).is_ok() {
                    log::debug!("{}: new outbound {} of {}", self.id, stream, self);
                    self.streams.insert(id, stream);
                } else {
                    log::debug!("{}: open stream {} has been cancelled", self.id, id);
                    if extra_credit > 0 {
                        let mut header = Header::data(id, 0);
                        header.rst();
                        let frame = Frame::new(header);
                        log::trace!("{}/{}: sending reset", self.id, id);
                        self.socket.feed(frame.into()).await.or(Err(ConnectionError::Closed))?
                    }
                }
            }
            Some(ControlCommand::CloseConnection(reply)) => {
                if self.shutdown.is_complete() {
                    // We are already closed so just inform the control.
                    let _ = reply.send(());
                    return Ok(())
                }
                // Handle initial close command by pausing the control command
                // receiver and closing the stream command receiver. I.e. we
                // wait for the stream commands to drain.
                debug_assert!(self.shutdown.has_not_started());
                self.shutdown = Shutdown::InProgress(reply);
                log::trace!("{}: shutting down connection", self.id);
                self.control_receiver.pause();
                self.stream_receiver.close()
            }
            None => {
                // We only get here after the whole connection shutdown is complete.
                // No further processing of commands of any kind or incoming frames
                // will happen.
                debug_assert!(self.shutdown.is_complete());
                self.socket.get_mut().close().await.or(Err(ConnectionError::Closed))?;
                return Err(ConnectionError::Closed)
            }
        }
        Ok(())
    }

    /// Process a command from one of our `Stream`s.
    async fn on_stream_command(&mut self, cmd: Option<StreamCommand>) -> Result<()> {
        match cmd {
            Some(StreamCommand::SendFrame(frame)) => {
                log::trace!("{}/{}: sending: {}", self.id, frame.header().stream_id(), frame.header());
                self.socket.feed(frame.into()).await.or(Err(ConnectionError::Closed))?
            }
            Some(StreamCommand::CloseStream { id, ack }) => {
                log::trace!("{}/{}: sending close", self.id, id);
                let mut header = Header::data(id, 0);
                header.fin();
                if ack { header.ack() }
                let frame = Frame::new(header);
                self.socket.feed(frame.into()).await.or(Err(ConnectionError::Closed))?
            }
            None => {
                // We only get to this point when `self.stream_receiver`
                // was closed which only happens in response to a close control
                // command. Now that we are at the end of the stream command queue,
                // we send the final term frame to the remote and complete the
                // closure by closing the already paused control command receiver.
                debug_assert!(self.shutdown.is_in_progress());
                log::debug!("{}: sending term", self.id);
                let frame = Frame::term();
                self.socket.feed(frame.into()).await.or(Err(ConnectionError::Closed))?;
                let shutdown = std::mem::replace(&mut self.shutdown, Shutdown::Complete);
                if let Shutdown::InProgress(tx) = shutdown {
                    // Inform the `Control` that initiated the shutdown.
                    let _ = tx.send(());
                }
                debug_assert!(self.control_receiver.is_paused());
                self.control_receiver.unpause();
                self.control_receiver.stream().close()
            }
        }
        Ok(())
    }

    /// Process the result of reading from the socket.
    ///
    /// Unless `frame` is `Ok(Some(_))` we will assume the connection got closed
    /// and return a corresponding error, which terminates the connection.
    /// Otherwise we process the frame and potentially return a new `Stream`
    /// if one was opened by the remote.
    async fn on_frame(&mut self, frame: Result<Option<Frame<()>>>) -> Result<Option<Stream>> {
        match frame {
            Ok(Some(frame)) => {
                log::trace!("{}: received: {}", self.id, frame.header());
                let action = match frame.header().tag() {
                    Tag::Data => self.on_data(frame.into_data()),
                    Tag::WindowUpdate => self.on_window_update(&frame.into_window_update()),
                    Tag::Ping => self.on_ping(&frame.into_ping()),
                    Tag::GoAway => return Err(ConnectionError::Closed)
                };
                match action {
                    Action::None => {}
                    Action::New(stream, update) => {
                        log::trace!("{}: new inbound {} of {}", self.id, stream, self);
                        if let Some(f) = update {
                            log::trace!("{}/{}: sending update", self.id, f.header().stream_id());
                            self.socket.feed(f.into()).await.or(Err(ConnectionError::Closed))?
                        }
                        return Ok(Some(stream))
                    }
                    Action::Update(f) => {
                        log::trace!("{}: sending update: {:?}", self.id, f.header());
                        self.socket.feed(f.into()).await.or(Err(ConnectionError::Closed))?
                    }
                    Action::Ping(f) => {
                        log::trace!("{}/{}: pong", self.id, f.header().stream_id());
                        self.socket.feed(f.into()).await.or(Err(ConnectionError::Closed))?
                    }
                    Action::Reset(f) => {
                        log::trace!("{}/{}: sending reset", self.id, f.header().stream_id());
                        self.socket.feed(f.into()).await.or(Err(ConnectionError::Closed))?
                    }
                    Action::Terminate(f) => {
                        log::trace!("{}: sending term", self.id);
                        self.socket.feed(f.into()).await.or(Err(ConnectionError::Closed))?
                    }
                }
                Ok(None)
            }
            Ok(None) => {
                log::debug!("{}: socket eof", self.id);
                Err(ConnectionError::Closed)
            }
            Err(e) if e.io_kind() == Some(io::ErrorKind::ConnectionReset) => {
                log::debug!("{}: connection reset", self.id);
                Err(ConnectionError::Closed)
            }
            Err(e) => {
                log::error!("{}: socket error: {}", self.id, e);
                Err(e)
            }
        }
    }

    fn on_data(&mut self, frame: Frame<Data>) -> Action {
        let stream_id = frame.header().stream_id();

        if frame.header().flags().contains(header::RST) { // stream reset
            if let Some(s) = self.streams.get_mut(&stream_id) {
                let mut shared = s.shared();
                shared.update_state(self.id, stream_id, State::Closed);
                if let Some(w) = shared.reader.take() {
                    w.wake()
                }
                if let Some(w) = shared.writer.take() {
                    w.wake()
                }
            }
            return Action::None
        }

        let is_finish = frame.header().flags().contains(header::FIN); // half-close

        if frame.header().flags().contains(header::SYN) { // new stream
            if !self.is_valid_remote_id(stream_id, Tag::Data) {
                log::error!("{}: invalid stream id {}", self.id, stream_id);
                return Action::Terminate(Frame::protocol_error())
            }
            if frame.body().len() > DEFAULT_CREDIT as usize {
                log::error!("{}/{}: 1st body of stream exceeds default credit", self.id, stream_id);
                return Action::Terminate(Frame::protocol_error())
            }
            if self.streams.contains_key(&stream_id) {
                log::error!("{}/{}: stream already exists", self.id, stream_id);
                return Action::Terminate(Frame::protocol_error())
            }
            if self.streams.len() == self.config.max_num_streams {
                log::error!("{}: maximum number of streams reached", self.id);
                return Action::Terminate(Frame::internal_error())
            }
            let mut stream = {
                let config = self.config.clone();
                let credit = DEFAULT_CREDIT;
                let sender = self.stream_sender.clone();
                Stream::new(stream_id, self.id, config, credit, credit, sender)
            };
            let mut window_update = None;
            {
                let mut shared = stream.shared();
                if is_finish {
                    shared.update_state(self.id, stream_id, State::RecvClosed);
                }
                shared.window = shared.window.saturating_sub(frame.body_len());
                shared.buffer.push(frame.into_body());

                if matches!(self.config.window_update_mode, WindowUpdateMode::OnReceive) {
                    if let Some(credit) = shared.next_window_update() {
                        shared.window += credit;
                        let mut frame = Frame::window_update(stream_id, credit);
                        frame.header_mut().ack();
                        window_update = Some(frame)
                    }
                }
            }
            if window_update.is_none() {
                stream.set_flag(stream::Flag::Ack)
            }
            self.streams.insert(stream_id, stream.clone());
            return Action::New(stream, window_update)
        }

        if let Some(stream) = self.streams.get_mut(&stream_id) {
            let mut shared = stream.shared();
            if frame.body().len() > shared.window as usize {
                log::error!("{}/{}: frame body larger than window of stream", self.id, stream_id);
                return Action::Terminate(Frame::protocol_error())
            }
            if is_finish {
                shared.update_state(self.id, stream_id, State::RecvClosed);
            }
            let max_buffer_size = self.config.max_buffer_size;
            if shared.buffer.len() >= max_buffer_size {
                log::error!("{}/{}: buffer of stream grows beyond limit", self.id, stream_id);
                let mut header = Header::data(stream_id, 0);
                header.rst();
                return Action::Reset(Frame::new(header))
            }
            shared.window = shared.window.saturating_sub(frame.body_len());
            shared.buffer.push(frame.into_body());
            if let Some(w) = shared.reader.take() {
                w.wake()
            }
<<<<<<< HEAD
            if !is_finish
                && shared.window == 0
                && self.config.window_update_mode == WindowUpdateMode::OnReceive
            {
                shared.window = self.config.receive_window;
                let frame = Frame::window_update(stream_id, self.config.receive_window);
                return Action::Update(frame)
            }
        } else if !is_finish {
            log::debug!("{}/{}: data for unknown stream, ignoring", self.id, stream_id);
=======
            if matches!(self.config.window_update_mode, WindowUpdateMode::OnReceive) {
                if let Some(credit) = shared.next_window_update() {
                    shared.window += credit;
                    let frame = Frame::window_update(stream_id, credit);
                    return Action::Update(frame)
                }
            }
        } else {
            log::trace!("{}/{}: data frame for unknown stream, possibly dropped earlier: {:?}",
                self.id, stream_id, frame);
>>>>>>> 94a93eec
            // We do not consider this a protocol violation and thus do not send a stream reset
            // because we may still be processing pending `StreamCommand`s of this stream that were
            // sent before it has been dropped and "garbage collected". Such a stream reset would
            // interfere with the frames that still need to be sent, causing premature stream
            // termination for the remote.
<<<<<<< HEAD
=======
            //
>>>>>>> 94a93eec
            // See https://github.com/paritytech/yamux/issues/110 for details.
        }

        Action::None
    }

    fn on_window_update(&mut self, frame: &Frame<WindowUpdate>) -> Action {
        let stream_id = frame.header().stream_id();

        if frame.header().flags().contains(header::RST) { // stream reset
            if let Some(s) = self.streams.get_mut(&stream_id) {
                let mut shared = s.shared();
                shared.update_state(self.id, stream_id, State::Closed);
                if let Some(w) = shared.reader.take() {
                    w.wake()
                }
                if let Some(w) = shared.writer.take() {
                    w.wake()
                }
            }
            return Action::None
        }

        let is_finish = frame.header().flags().contains(header::FIN); // half-close

        if frame.header().flags().contains(header::SYN) { // new stream
            if !self.is_valid_remote_id(stream_id, Tag::WindowUpdate) {
                log::error!("{}: invalid stream id {}", self.id, stream_id);
                return Action::Terminate(Frame::protocol_error())
            }
            if self.streams.contains_key(&stream_id) {
                log::error!("{}/{}: stream already exists", self.id, stream_id);
                return Action::Terminate(Frame::protocol_error())
            }
            if self.streams.len() == self.config.max_num_streams {
                log::error!("{}: maximum number of streams reached", self.id);
                return Action::Terminate(Frame::protocol_error())
            }
            let stream = {
                let credit = frame.header().credit() + DEFAULT_CREDIT;
                let config = self.config.clone();
                let sender = self.stream_sender.clone();
                let mut stream = Stream::new(stream_id, self.id, config, DEFAULT_CREDIT, credit, sender);
                stream.set_flag(stream::Flag::Ack);
                stream
            };
            if is_finish {
                stream.shared().update_state(self.id, stream_id, State::RecvClosed);
            }
            self.streams.insert(stream_id, stream.clone());
            return Action::New(stream, None)
        }

        if let Some(stream) = self.streams.get_mut(&stream_id) {
            let mut shared = stream.shared();
            shared.credit += frame.header().credit();
            if is_finish {
                shared.update_state(self.id, stream_id, State::RecvClosed);
            }
            if let Some(w) = shared.writer.take() {
                w.wake()
            }
<<<<<<< HEAD
        } else if !is_finish {
            log::debug!("{}/{}: window update for unknown stream", self.id, stream_id);
=======
        } else {
            log::trace!("{}/{}: window update for unknown stream, possibly dropped earlier: {:?}",
                self.id, stream_id, frame);
>>>>>>> 94a93eec
            // We do not consider this a protocol violation and thus do not send a stream reset
            // because we may still be processing pending `StreamCommand`s of this stream that were
            // sent before it has been dropped and "garbage collected". Such a stream reset would
            // interfere with the frames that still need to be sent, causing premature stream
            // termination for the remote.
<<<<<<< HEAD
=======
            //
>>>>>>> 94a93eec
            // See https://github.com/paritytech/yamux/issues/110 for details.
        }

        Action::None
    }

    fn on_ping(&mut self, frame: &Frame<Ping>) -> Action {
        let stream_id = frame.header().stream_id();
        if frame.header().flags().contains(header::ACK) { // pong
            return Action::None
        }
        if stream_id == CONNECTION_ID || self.streams.contains_key(&stream_id) {
            let mut hdr = Header::ping(frame.header().nonce());
            hdr.ack();
            return Action::Ping(Frame::new(hdr))
        }
<<<<<<< HEAD
        log::debug!("{}/{}: ping for unknown stream", self.id, stream_id);
        // We do not consider this a protocol violation and thus do not send a stream reset
        // because we may still be processing pending `StreamCommand`s of this stream that were
        // sent before it has been dropped and "garbage collected". Such a stream reset would
        // interfere with the frames that still need to be sent, causing premature stream
        // termination for the remote.
        // See https://github.com/paritytech/yamux/issues/110 for details.
=======
        log::trace!("{}/{}: ping for unknown stream, possibly dropped earlier: {:?}",
            self.id, stream_id, frame);
        // We do not consider this a protocol violation and thus do not send a stream reset because
        // we may still be processing pending `StreamCommand`s of this stream that were sent before
        // it has been dropped and "garbage collected". Such a stream reset would interfere with the
        // frames that still need to be sent, causing premature stream termination for the remote.
        //
        // See https://github.com/paritytech/yamux/issues/110 for details.

>>>>>>> 94a93eec
        Action::None
    }

    fn next_stream_id(&mut self) -> Result<StreamId> {
        let proposed = StreamId::new(self.next_id);
        self.next_id = self.next_id.checked_add(2).ok_or(ConnectionError::NoMoreStreamIds)?;
        match self.mode {
            Mode::Client => assert!(proposed.is_client()),
            Mode::Server => assert!(proposed.is_server())
        }
        Ok(proposed)
    }

    // Check if the given stream ID is valid w.r.t. the provided tag and our connection mode.
    fn is_valid_remote_id(&self, id: StreamId, tag: Tag) -> bool {
        if tag == Tag::Ping || tag == Tag::GoAway {
            return id.is_session()
        }
        match self.mode {
            Mode::Client => id.is_server(),
            Mode::Server => id.is_client()
        }
    }

    /// Try to flush the underlying I/O stream, without waiting for it.
    async fn flush_nowait(&mut self) -> Result<()> {
        future::poll_fn(|cx| {
            let _ = self.socket.get_mut().poll_flush_unpin(cx)?;
            Poll::Ready(Ok(()))
        }).await
    }

    /// Remove stale streams and send necessary messages to the remote.
    ///
    /// If we ever get async destructors we can replace this with streams
    /// sending a proper command when dropped.
    async fn garbage_collect(&mut self) -> Result<()> {
        let conn_id = self.id;
        let win_update_mode = self.config.window_update_mode;
        for stream in self.streams.values_mut() {
            if stream.strong_count() > 1 {
                continue
            }
            log::trace!("{}: removing dropped {}", conn_id, stream);
            let stream_id = stream.id();
            let frame = {
                let mut shared = stream.shared();
                let frame = match shared.update_state(conn_id, stream_id, State::Closed) {
                    // The stream was dropped without calling `poll_close`.
                    // We reset the stream to inform the remote of the closure.
                    State::Open => {
                        let mut header = Header::data(stream_id, 0);
                        header.rst();
                        Some(Frame::new(header))
                    }
                    // The stream was dropped without calling `poll_close`.
                    // We have already received a FIN from remote and send one
                    // back which closes the stream for good.
                    State::RecvClosed => {
                        let mut header = Header::data(stream_id, 0);
                        header.fin();
                        Some(Frame::new(header))
                    }
                    // The stream was properly closed. We either already have
                    // or will at some later point send our FIN frame.
                    // The remote may be out of credit though and blocked on
                    // writing more data. We may need to reset the stream.
                    State::SendClosed =>
                        if win_update_mode == WindowUpdateMode::OnRead && shared.window == 0 {
                            // The remote may be waiting for a window update
                            // which we will never send, so reset the stream now.
                            let mut header = Header::data(stream_id, 0);
                            header.rst();
                            Some(Frame::new(header))
                        } else {
                            // The remote has either still credit or will be given more
                            // (due to an enqueued window update or because the update
                            // mode is `OnReceive`) or we already have inbound frames in
                            // the socket buffer which will be processed later. In any
                            // case we will reply with an RST in `Connection::on_data`
                            // because the stream will no longer be known.
                            None
                        }
                    // The stream was properly closed. We either already have
                    // or will at some later point send our FIN frame. The
                    // remote end has already done so in the past.
                    State::Closed => None
                };
                if let Some(w) = shared.reader.take() {
                    w.wake()
                }
                if let Some(w) = shared.writer.take() {
                    w.wake()
                }
                frame
            };
            if let Some(f) = frame {
                log::trace!("{}/{}: sending: {}", self.id, stream_id, f.header());
                self.socket.feed(f.into()).await.or(Err(ConnectionError::Closed))?
            }
            self.garbage.push(stream_id)
        }
        for id in self.garbage.drain(..) {
            self.streams.remove(&id);
        }
        Ok(())
    }
}

impl<T> Connection<T> {
    /// Close and drop all `Stream`s and wake any pending `Waker`s.
    fn drop_all_streams(&mut self) {
        for (id, s) in self.streams.drain() {
            let mut shared = s.shared();
            shared.update_state(self.id, id, State::Closed);
            if let Some(w) = shared.reader.take() {
                w.wake()
            }
            if let Some(w) = shared.writer.take() {
                w.wake()
            }
        }
    }
}

impl<T> Drop for Connection<T> {
    fn drop(&mut self) {
        self.drop_all_streams()
    }
}

/// Events related to reading from or writing to the underlying socket.
enum IoEvent {
    /// A new inbound frame arrived.
    Inbound(Result<Option<Frame<()>>>),
    /// We can continue sending frames.
    OutboundReady,
}

/// Turn a Yamux [`Connection`] into a [`futures::Stream`].
pub fn into_stream<T>(c: Connection<T>) -> impl futures::stream::Stream<Item = Result<Stream>>
where
    T: AsyncRead + AsyncWrite + Unpin
{
    futures::stream::unfold(c, |mut c| async {
        match c.next_stream().await {
            Ok(None) => None,
            Ok(Some(stream)) => Some((Ok(stream), c)),
            Err(e) => Some((Err(e), c))
        }
    })
}<|MERGE_RESOLUTION|>--- conflicted
+++ resolved
@@ -91,23 +91,25 @@
 mod stream;
 
 use crate::{
-    Config,
-    DEFAULT_CREDIT,
-    WindowUpdateMode,
     error::ConnectionError,
+    frame::header::{self, Data, GoAway, Header, Ping, StreamId, Tag, WindowUpdate, CONNECTION_ID},
     frame::{self, Frame},
-    frame::header::{self, CONNECTION_ID, Data, GoAway, Header, Ping, StreamId, Tag, WindowUpdate},
-    pause::Pausable
+    pause::Pausable,
+    Config, WindowUpdateMode, DEFAULT_CREDIT,
 };
 use futures::{
     channel::{mpsc, oneshot},
     future::{self, Either},
     prelude::*,
+    sink::SinkExt,
     stream::{Fuse, FusedStream},
-    sink::SinkExt,
 };
 use nohash_hasher::IntMap;
-use std::{fmt, io, sync::Arc, task::{Context, Poll}};
+use std::{
+    fmt, io,
+    sync::Arc,
+    task::{Context, Poll},
+};
 
 pub use control::Control;
 pub use stream::{Packet, State, Stream};
@@ -126,7 +128,7 @@
     /// Client to server connection.
     Client,
     /// Server to client connection.
-    Server
+    Server,
 }
 
 /// The connection identifier.
@@ -172,7 +174,7 @@
     stream_receiver: mpsc::Receiver<StreamCommand>,
     garbage: Vec<StreamId>, // see `Connection::garbage_collect()`
     shutdown: Shutdown,
-    is_closed: bool
+    is_closed: bool,
 }
 
 /// `Control` to `Connection` commands.
@@ -181,7 +183,7 @@
     /// Open a new stream to the remote end.
     OpenStream(oneshot::Sender<Result<Stream>>),
     /// Close the whole connection.
-    CloseConnection(oneshot::Sender<()>)
+    CloseConnection(oneshot::Sender<()>),
 }
 
 /// `Stream` to `Connection` commands.
@@ -190,7 +192,7 @@
     /// A new frame should be sent to the remote.
     SendFrame(Frame<Either<Data, WindowUpdate>>),
     /// Close a stream.
-    CloseStream { id: StreamId, ack: bool }
+    CloseStream { id: StreamId, ack: bool },
 }
 
 /// Possible actions as a result of incoming frame handling.
@@ -207,7 +209,7 @@
     /// A stream should be reset.
     Reset(Frame<Data>),
     /// The connection should be terminated.
-    Terminate(Frame<GoAway>)
+    Terminate(Frame<GoAway>),
 }
 
 /// This enum captures the various stages of shutting down the connection.
@@ -219,7 +221,7 @@
     /// down operations. The `Sender` will be informed once we are done.
     InProgress(oneshot::Sender<()>),
     /// The shutdown is complete and we are closed for good.
-    Complete
+    Complete,
 }
 
 impl Shutdown {
@@ -262,7 +264,13 @@
 
 impl<T> fmt::Display for Connection<T> {
     fn fmt(&self, f: &mut fmt::Formatter) -> fmt::Result {
-        write!(f, "(Connection {} {:?} (streams {}))", self.id, self.mode, self.streams.len())
+        write!(
+            f,
+            "(Connection {} {:?} (streams {}))",
+            self.id,
+            self.mode,
+            self.streams.len()
+        )
     }
 }
 
@@ -286,11 +294,11 @@
             stream_receiver,
             next_id: match mode {
                 Mode::Client => 1,
-                Mode::Server => 2
+                Mode::Server => 2,
             },
             garbage: Vec::new(),
             shutdown: Shutdown::NotStarted,
-            is_closed: false
+            is_closed: false,
         }
     }
 
@@ -313,13 +321,13 @@
     pub async fn next_stream(&mut self) -> Result<Option<Stream>> {
         if self.is_closed {
             log::debug!("{}: connection is closed", self.id);
-            return Ok(None)
+            return Ok(None);
         }
 
         let result = self.next().await;
 
         if let Ok(Some(_)) = result {
-            return result
+            return result;
         }
 
         self.is_closed = true;
@@ -356,7 +364,7 @@
         }
 
         if let Err(ConnectionError::Closed) = result {
-            return Ok(None)
+            return Ok(None);
         }
 
         result
@@ -385,7 +393,7 @@
                 let io = future::poll_fn(move |cx| {
                     if let Poll::Ready(res) = socket.poll_ready_unpin(cx) {
                         res.or(Err(ConnectionError::Closed))?;
-                        return Poll::Ready(Result::Ok(IoEvent::OutboundReady))
+                        return Poll::Ready(Result::Ok(IoEvent::OutboundReady));
                     }
 
                     // At this point we know the socket sink has a pending
@@ -401,9 +409,9 @@
             if let IoEvent::Inbound(frame) = next_io_event.await? {
                 if let Some(stream) = self.on_frame(frame).await? {
                     self.flush_nowait().await.or(Err(ConnectionError::Closed))?;
-                    return Ok(Some(stream))
-                }
-                continue // The socket sink still has a pending write.
+                    return Ok(Some(stream));
+                }
+                continue; // The socket sink still has a pending write.
             }
 
             // Getting this far implies that the socket is ready to accept
@@ -427,37 +435,34 @@
                 Either::Right(self.socket.next())
             };
 
-            let mut next_stream_command =
-                if self.stream_receiver.is_terminated() {
-                    num_terminated += 1;
-                    Either::Left(future::pending())
-                } else {
-                    Either::Right(self.stream_receiver.next())
-                };
-
-            let mut next_control_command =
-                if self.control_receiver.is_terminated() {
-                    num_terminated += 1;
-                    Either::Left(future::pending())
-                } else {
-                    Either::Right(self.control_receiver.next())
-                };
+            let mut next_stream_command = if self.stream_receiver.is_terminated() {
+                num_terminated += 1;
+                Either::Left(future::pending())
+            } else {
+                Either::Right(self.stream_receiver.next())
+            };
+
+            let mut next_control_command = if self.control_receiver.is_terminated() {
+                num_terminated += 1;
+                Either::Left(future::pending())
+            } else {
+                Either::Right(self.control_receiver.next())
+            };
 
             if num_terminated == 3 {
                 log::debug!("{}: socket and channels are terminated", self.id);
-                return Err(ConnectionError::Closed)
-            }
-
-            let next_item =
-                future::poll_fn(move |cx: &mut Context| {
-                    let a = next_stream_command.poll_unpin(cx);
-                    let b = next_control_command.poll_unpin(cx);
-                    let c = next_frame.poll_unpin(cx);
-                    if a.is_pending() && b.is_pending() && c.is_pending() {
-                        return Poll::Pending
-                    }
-                    Poll::Ready((a, b, c))
-                });
+                return Err(ConnectionError::Closed);
+            }
+
+            let next_item = future::poll_fn(move |cx: &mut Context| {
+                let a = next_stream_command.poll_unpin(cx);
+                let b = next_control_command.poll_unpin(cx);
+                let c = next_frame.poll_unpin(cx);
+                if a.is_pending() && b.is_pending() && c.is_pending() {
+                    return Poll::Pending;
+                }
+                Poll::Ready((a, b, c))
+            });
 
             let (stream_command, control_command, frame) = next_item.await;
 
@@ -472,7 +477,7 @@
             if let Poll::Ready(frame) = frame {
                 if let Some(stream) = self.on_frame(frame.transpose().map_err(Into::into)).await? {
                     self.flush_nowait().await.or(Err(ConnectionError::Closed))?;
-                    return Ok(Some(stream))
+                    return Ok(Some(stream));
                 }
             }
 
@@ -491,12 +496,12 @@
                 if self.shutdown.is_complete() {
                     // We are already closed so just inform the control.
                     let _ = reply.send(Err(ConnectionError::Closed));
-                    return Ok(())
+                    return Ok(());
                 }
                 if self.streams.len() >= self.config.max_num_streams {
                     log::error!("{}: maximum number of streams reached", self.id);
                     let _ = reply.send(Err(ConnectionError::TooManyStreams));
-                    return Ok(())
+                    return Ok(());
                 }
                 log::trace!("{}: creating new outbound stream", self.id);
                 let id = self.next_stream_id()?;
@@ -505,13 +510,17 @@
                     let mut frame = Frame::window_update(id, extra_credit);
                     frame.header_mut().syn();
                     log::trace!("{}/{}: sending initial {}", self.id, id, frame.header());
-                    self.socket.feed(frame.into()).await.or(Err(ConnectionError::Closed))?
+                    self.socket
+                        .feed(frame.into())
+                        .await
+                        .or(Err(ConnectionError::Closed))?
                 }
                 let stream = {
                     let config = self.config.clone();
                     let sender = self.stream_sender.clone();
                     let window = self.config.receive_window;
-                    let mut stream = Stream::new(id, self.id, config, window, DEFAULT_CREDIT, sender);
+                    let mut stream =
+                        Stream::new(id, self.id, config, window, DEFAULT_CREDIT, sender);
                     if extra_credit == 0 {
                         stream.set_flag(stream::Flag::Syn)
                     }
@@ -527,7 +536,10 @@
                         header.rst();
                         let frame = Frame::new(header);
                         log::trace!("{}/{}: sending reset", self.id, id);
-                        self.socket.feed(frame.into()).await.or(Err(ConnectionError::Closed))?
+                        self.socket
+                            .feed(frame.into())
+                            .await
+                            .or(Err(ConnectionError::Closed))?
                     }
                 }
             }
@@ -535,7 +547,7 @@
                 if self.shutdown.is_complete() {
                     // We are already closed so just inform the control.
                     let _ = reply.send(());
-                    return Ok(())
+                    return Ok(());
                 }
                 // Handle initial close command by pausing the control command
                 // receiver and closing the stream command receiver. I.e. we
@@ -551,8 +563,12 @@
                 // No further processing of commands of any kind or incoming frames
                 // will happen.
                 debug_assert!(self.shutdown.is_complete());
-                self.socket.get_mut().close().await.or(Err(ConnectionError::Closed))?;
-                return Err(ConnectionError::Closed)
+                self.socket
+                    .get_mut()
+                    .close()
+                    .await
+                    .or(Err(ConnectionError::Closed))?;
+                return Err(ConnectionError::Closed);
             }
         }
         Ok(())
@@ -562,16 +578,29 @@
     async fn on_stream_command(&mut self, cmd: Option<StreamCommand>) -> Result<()> {
         match cmd {
             Some(StreamCommand::SendFrame(frame)) => {
-                log::trace!("{}/{}: sending: {}", self.id, frame.header().stream_id(), frame.header());
-                self.socket.feed(frame.into()).await.or(Err(ConnectionError::Closed))?
+                log::trace!(
+                    "{}/{}: sending: {}",
+                    self.id,
+                    frame.header().stream_id(),
+                    frame.header()
+                );
+                self.socket
+                    .feed(frame.into())
+                    .await
+                    .or(Err(ConnectionError::Closed))?
             }
             Some(StreamCommand::CloseStream { id, ack }) => {
                 log::trace!("{}/{}: sending close", self.id, id);
                 let mut header = Header::data(id, 0);
                 header.fin();
-                if ack { header.ack() }
+                if ack {
+                    header.ack()
+                }
                 let frame = Frame::new(header);
-                self.socket.feed(frame.into()).await.or(Err(ConnectionError::Closed))?
+                self.socket
+                    .feed(frame.into())
+                    .await
+                    .or(Err(ConnectionError::Closed))?
             }
             None => {
                 // We only get to this point when `self.stream_receiver`
@@ -582,7 +611,10 @@
                 debug_assert!(self.shutdown.is_in_progress());
                 log::debug!("{}: sending term", self.id);
                 let frame = Frame::term();
-                self.socket.feed(frame.into()).await.or(Err(ConnectionError::Closed))?;
+                self.socket
+                    .feed(frame.into())
+                    .await
+                    .or(Err(ConnectionError::Closed))?;
                 let shutdown = std::mem::replace(&mut self.shutdown, Shutdown::Complete);
                 if let Shutdown::InProgress(tx) = shutdown {
                     // Inform the `Control` that initiated the shutdown.
@@ -610,7 +642,7 @@
                     Tag::Data => self.on_data(frame.into_data()),
                     Tag::WindowUpdate => self.on_window_update(&frame.into_window_update()),
                     Tag::Ping => self.on_ping(&frame.into_ping()),
-                    Tag::GoAway => return Err(ConnectionError::Closed)
+                    Tag::GoAway => return Err(ConnectionError::Closed),
                 };
                 match action {
                     Action::None => {}
@@ -618,25 +650,40 @@
                         log::trace!("{}: new inbound {} of {}", self.id, stream, self);
                         if let Some(f) = update {
                             log::trace!("{}/{}: sending update", self.id, f.header().stream_id());
-                            self.socket.feed(f.into()).await.or(Err(ConnectionError::Closed))?
+                            self.socket
+                                .feed(f.into())
+                                .await
+                                .or(Err(ConnectionError::Closed))?
                         }
-                        return Ok(Some(stream))
+                        return Ok(Some(stream));
                     }
                     Action::Update(f) => {
                         log::trace!("{}: sending update: {:?}", self.id, f.header());
-                        self.socket.feed(f.into()).await.or(Err(ConnectionError::Closed))?
+                        self.socket
+                            .feed(f.into())
+                            .await
+                            .or(Err(ConnectionError::Closed))?
                     }
                     Action::Ping(f) => {
                         log::trace!("{}/{}: pong", self.id, f.header().stream_id());
-                        self.socket.feed(f.into()).await.or(Err(ConnectionError::Closed))?
+                        self.socket
+                            .feed(f.into())
+                            .await
+                            .or(Err(ConnectionError::Closed))?
                     }
                     Action::Reset(f) => {
                         log::trace!("{}/{}: sending reset", self.id, f.header().stream_id());
-                        self.socket.feed(f.into()).await.or(Err(ConnectionError::Closed))?
+                        self.socket
+                            .feed(f.into())
+                            .await
+                            .or(Err(ConnectionError::Closed))?
                     }
                     Action::Terminate(f) => {
                         log::trace!("{}: sending term", self.id);
-                        self.socket.feed(f.into()).await.or(Err(ConnectionError::Closed))?
+                        self.socket
+                            .feed(f.into())
+                            .await
+                            .or(Err(ConnectionError::Closed))?
                     }
                 }
                 Ok(None)
@@ -659,7 +706,8 @@
     fn on_data(&mut self, frame: Frame<Data>) -> Action {
         let stream_id = frame.header().stream_id();
 
-        if frame.header().flags().contains(header::RST) { // stream reset
+        if frame.header().flags().contains(header::RST) {
+            // stream reset
             if let Some(s) = self.streams.get_mut(&stream_id) {
                 let mut shared = s.shared();
                 shared.update_state(self.id, stream_id, State::Closed);
@@ -670,27 +718,32 @@
                     w.wake()
                 }
             }
-            return Action::None
+            return Action::None;
         }
 
         let is_finish = frame.header().flags().contains(header::FIN); // half-close
 
-        if frame.header().flags().contains(header::SYN) { // new stream
+        if frame.header().flags().contains(header::SYN) {
+            // new stream
             if !self.is_valid_remote_id(stream_id, Tag::Data) {
                 log::error!("{}: invalid stream id {}", self.id, stream_id);
-                return Action::Terminate(Frame::protocol_error())
+                return Action::Terminate(Frame::protocol_error());
             }
             if frame.body().len() > DEFAULT_CREDIT as usize {
-                log::error!("{}/{}: 1st body of stream exceeds default credit", self.id, stream_id);
-                return Action::Terminate(Frame::protocol_error())
+                log::error!(
+                    "{}/{}: 1st body of stream exceeds default credit",
+                    self.id,
+                    stream_id
+                );
+                return Action::Terminate(Frame::protocol_error());
             }
             if self.streams.contains_key(&stream_id) {
                 log::error!("{}/{}: stream already exists", self.id, stream_id);
-                return Action::Terminate(Frame::protocol_error())
+                return Action::Terminate(Frame::protocol_error());
             }
             if self.streams.len() == self.config.max_num_streams {
                 log::error!("{}: maximum number of streams reached", self.id);
-                return Action::Terminate(Frame::internal_error())
+                return Action::Terminate(Frame::internal_error());
             }
             let mut stream = {
                 let config = self.config.clone();
@@ -720,62 +773,58 @@
                 stream.set_flag(stream::Flag::Ack)
             }
             self.streams.insert(stream_id, stream.clone());
-            return Action::New(stream, window_update)
+            return Action::New(stream, window_update);
         }
 
         if let Some(stream) = self.streams.get_mut(&stream_id) {
             let mut shared = stream.shared();
             if frame.body().len() > shared.window as usize {
-                log::error!("{}/{}: frame body larger than window of stream", self.id, stream_id);
-                return Action::Terminate(Frame::protocol_error())
+                log::error!(
+                    "{}/{}: frame body larger than window of stream",
+                    self.id,
+                    stream_id
+                );
+                return Action::Terminate(Frame::protocol_error());
             }
             if is_finish {
                 shared.update_state(self.id, stream_id, State::RecvClosed);
             }
             let max_buffer_size = self.config.max_buffer_size;
             if shared.buffer.len() >= max_buffer_size {
-                log::error!("{}/{}: buffer of stream grows beyond limit", self.id, stream_id);
+                log::error!(
+                    "{}/{}: buffer of stream grows beyond limit",
+                    self.id,
+                    stream_id
+                );
                 let mut header = Header::data(stream_id, 0);
                 header.rst();
-                return Action::Reset(Frame::new(header))
+                return Action::Reset(Frame::new(header));
             }
             shared.window = shared.window.saturating_sub(frame.body_len());
             shared.buffer.push(frame.into_body());
             if let Some(w) = shared.reader.take() {
                 w.wake()
             }
-<<<<<<< HEAD
-            if !is_finish
-                && shared.window == 0
-                && self.config.window_update_mode == WindowUpdateMode::OnReceive
-            {
-                shared.window = self.config.receive_window;
-                let frame = Frame::window_update(stream_id, self.config.receive_window);
-                return Action::Update(frame)
-            }
-        } else if !is_finish {
-            log::debug!("{}/{}: data for unknown stream, ignoring", self.id, stream_id);
-=======
             if matches!(self.config.window_update_mode, WindowUpdateMode::OnReceive) {
                 if let Some(credit) = shared.next_window_update() {
                     shared.window += credit;
                     let frame = Frame::window_update(stream_id, credit);
-                    return Action::Update(frame)
+                    return Action::Update(frame);
                 }
             }
         } else {
-            log::trace!("{}/{}: data frame for unknown stream, possibly dropped earlier: {:?}",
-                self.id, stream_id, frame);
->>>>>>> 94a93eec
+            log::trace!(
+                "{}/{}: data frame for unknown stream, possibly dropped earlier: {:?}",
+                self.id,
+                stream_id,
+                frame
+            );
             // We do not consider this a protocol violation and thus do not send a stream reset
             // because we may still be processing pending `StreamCommand`s of this stream that were
             // sent before it has been dropped and "garbage collected". Such a stream reset would
             // interfere with the frames that still need to be sent, causing premature stream
             // termination for the remote.
-<<<<<<< HEAD
-=======
             //
->>>>>>> 94a93eec
             // See https://github.com/paritytech/yamux/issues/110 for details.
         }
 
@@ -785,7 +834,8 @@
     fn on_window_update(&mut self, frame: &Frame<WindowUpdate>) -> Action {
         let stream_id = frame.header().stream_id();
 
-        if frame.header().flags().contains(header::RST) { // stream reset
+        if frame.header().flags().contains(header::RST) {
+            // stream reset
             if let Some(s) = self.streams.get_mut(&stream_id) {
                 let mut shared = s.shared();
                 shared.update_state(self.id, stream_id, State::Closed);
@@ -796,37 +846,41 @@
                     w.wake()
                 }
             }
-            return Action::None
+            return Action::None;
         }
 
         let is_finish = frame.header().flags().contains(header::FIN); // half-close
 
-        if frame.header().flags().contains(header::SYN) { // new stream
+        if frame.header().flags().contains(header::SYN) {
+            // new stream
             if !self.is_valid_remote_id(stream_id, Tag::WindowUpdate) {
                 log::error!("{}: invalid stream id {}", self.id, stream_id);
-                return Action::Terminate(Frame::protocol_error())
+                return Action::Terminate(Frame::protocol_error());
             }
             if self.streams.contains_key(&stream_id) {
                 log::error!("{}/{}: stream already exists", self.id, stream_id);
-                return Action::Terminate(Frame::protocol_error())
+                return Action::Terminate(Frame::protocol_error());
             }
             if self.streams.len() == self.config.max_num_streams {
                 log::error!("{}: maximum number of streams reached", self.id);
-                return Action::Terminate(Frame::protocol_error())
+                return Action::Terminate(Frame::protocol_error());
             }
             let stream = {
                 let credit = frame.header().credit() + DEFAULT_CREDIT;
                 let config = self.config.clone();
                 let sender = self.stream_sender.clone();
-                let mut stream = Stream::new(stream_id, self.id, config, DEFAULT_CREDIT, credit, sender);
+                let mut stream =
+                    Stream::new(stream_id, self.id, config, DEFAULT_CREDIT, credit, sender);
                 stream.set_flag(stream::Flag::Ack);
                 stream
             };
             if is_finish {
-                stream.shared().update_state(self.id, stream_id, State::RecvClosed);
+                stream
+                    .shared()
+                    .update_state(self.id, stream_id, State::RecvClosed);
             }
             self.streams.insert(stream_id, stream.clone());
-            return Action::New(stream, None)
+            return Action::New(stream, None);
         }
 
         if let Some(stream) = self.streams.get_mut(&stream_id) {
@@ -838,23 +892,19 @@
             if let Some(w) = shared.writer.take() {
                 w.wake()
             }
-<<<<<<< HEAD
-        } else if !is_finish {
-            log::debug!("{}/{}: window update for unknown stream", self.id, stream_id);
-=======
         } else {
-            log::trace!("{}/{}: window update for unknown stream, possibly dropped earlier: {:?}",
-                self.id, stream_id, frame);
->>>>>>> 94a93eec
+            log::trace!(
+                "{}/{}: window update for unknown stream, possibly dropped earlier: {:?}",
+                self.id,
+                stream_id,
+                frame
+            );
             // We do not consider this a protocol violation and thus do not send a stream reset
             // because we may still be processing pending `StreamCommand`s of this stream that were
             // sent before it has been dropped and "garbage collected". Such a stream reset would
             // interfere with the frames that still need to be sent, causing premature stream
             // termination for the remote.
-<<<<<<< HEAD
-=======
             //
->>>>>>> 94a93eec
             // See https://github.com/paritytech/yamux/issues/110 for details.
         }
 
@@ -863,25 +913,21 @@
 
     fn on_ping(&mut self, frame: &Frame<Ping>) -> Action {
         let stream_id = frame.header().stream_id();
-        if frame.header().flags().contains(header::ACK) { // pong
-            return Action::None
+        if frame.header().flags().contains(header::ACK) {
+            // pong
+            return Action::None;
         }
         if stream_id == CONNECTION_ID || self.streams.contains_key(&stream_id) {
             let mut hdr = Header::ping(frame.header().nonce());
             hdr.ack();
-            return Action::Ping(Frame::new(hdr))
-        }
-<<<<<<< HEAD
-        log::debug!("{}/{}: ping for unknown stream", self.id, stream_id);
-        // We do not consider this a protocol violation and thus do not send a stream reset
-        // because we may still be processing pending `StreamCommand`s of this stream that were
-        // sent before it has been dropped and "garbage collected". Such a stream reset would
-        // interfere with the frames that still need to be sent, causing premature stream
-        // termination for the remote.
-        // See https://github.com/paritytech/yamux/issues/110 for details.
-=======
-        log::trace!("{}/{}: ping for unknown stream, possibly dropped earlier: {:?}",
-            self.id, stream_id, frame);
+            return Action::Ping(Frame::new(hdr));
+        }
+        log::trace!(
+            "{}/{}: ping for unknown stream, possibly dropped earlier: {:?}",
+            self.id,
+            stream_id,
+            frame
+        );
         // We do not consider this a protocol violation and thus do not send a stream reset because
         // we may still be processing pending `StreamCommand`s of this stream that were sent before
         // it has been dropped and "garbage collected". Such a stream reset would interfere with the
@@ -889,16 +935,18 @@
         //
         // See https://github.com/paritytech/yamux/issues/110 for details.
 
->>>>>>> 94a93eec
         Action::None
     }
 
     fn next_stream_id(&mut self) -> Result<StreamId> {
         let proposed = StreamId::new(self.next_id);
-        self.next_id = self.next_id.checked_add(2).ok_or(ConnectionError::NoMoreStreamIds)?;
+        self.next_id = self
+            .next_id
+            .checked_add(2)
+            .ok_or(ConnectionError::NoMoreStreamIds)?;
         match self.mode {
             Mode::Client => assert!(proposed.is_client()),
-            Mode::Server => assert!(proposed.is_server())
+            Mode::Server => assert!(proposed.is_server()),
         }
         Ok(proposed)
     }
@@ -906,11 +954,11 @@
     // Check if the given stream ID is valid w.r.t. the provided tag and our connection mode.
     fn is_valid_remote_id(&self, id: StreamId, tag: Tag) -> bool {
         if tag == Tag::Ping || tag == Tag::GoAway {
-            return id.is_session()
+            return id.is_session();
         }
         match self.mode {
             Mode::Client => id.is_server(),
-            Mode::Server => id.is_client()
+            Mode::Server => id.is_client(),
         }
     }
 
@@ -919,7 +967,8 @@
         future::poll_fn(|cx| {
             let _ = self.socket.get_mut().poll_flush_unpin(cx)?;
             Poll::Ready(Ok(()))
-        }).await
+        })
+        .await
     }
 
     /// Remove stale streams and send necessary messages to the remote.
@@ -931,7 +980,7 @@
         let win_update_mode = self.config.window_update_mode;
         for stream in self.streams.values_mut() {
             if stream.strong_count() > 1 {
-                continue
+                continue;
             }
             log::trace!("{}: removing dropped {}", conn_id, stream);
             let stream_id = stream.id();
@@ -957,7 +1006,7 @@
                     // or will at some later point send our FIN frame.
                     // The remote may be out of credit though and blocked on
                     // writing more data. We may need to reset the stream.
-                    State::SendClosed =>
+                    State::SendClosed => {
                         if win_update_mode == WindowUpdateMode::OnRead && shared.window == 0 {
                             // The remote may be waiting for a window update
                             // which we will never send, so reset the stream now.
@@ -973,10 +1022,11 @@
                             // because the stream will no longer be known.
                             None
                         }
+                    }
                     // The stream was properly closed. We either already have
                     // or will at some later point send our FIN frame. The
                     // remote end has already done so in the past.
-                    State::Closed => None
+                    State::Closed => None,
                 };
                 if let Some(w) = shared.reader.take() {
                     w.wake()
@@ -988,7 +1038,10 @@
             };
             if let Some(f) = frame {
                 log::trace!("{}/{}: sending: {}", self.id, stream_id, f.header());
-                self.socket.feed(f.into()).await.or(Err(ConnectionError::Closed))?
+                self.socket
+                    .feed(f.into())
+                    .await
+                    .or(Err(ConnectionError::Closed))?
             }
             self.garbage.push(stream_id)
         }
@@ -1032,13 +1085,13 @@
 /// Turn a Yamux [`Connection`] into a [`futures::Stream`].
 pub fn into_stream<T>(c: Connection<T>) -> impl futures::stream::Stream<Item = Result<Stream>>
 where
-    T: AsyncRead + AsyncWrite + Unpin
+    T: AsyncRead + AsyncWrite + Unpin,
 {
     futures::stream::unfold(c, |mut c| async {
         match c.next_stream().await {
             Ok(None) => None,
             Ok(Some(stream)) => Some((Ok(stream), c)),
-            Err(e) => Some((Err(e), c))
+            Err(e) => Some((Err(e), c)),
         }
     })
 }