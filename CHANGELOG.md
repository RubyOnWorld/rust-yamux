<<<<<<< HEAD
# 0.8.1

- Avoid possible premature stream resets of streams that have been properly
  closed and already dropped but receive window update or other frames while
  the remaining buffered frames are still sent out. Incoming frames for
  unknown streams are now ignored, instead of triggering a stream reset for
  the remote.
=======
# 0.10.0

- Default to `WindowUpdateMode::OnRead`, thus enabling full Yamux flow-control,
  exercising back pressure on senders, preventing stream resets due to reaching
  the buffer limit.

  See the [`WindowUpdateMode` documentation] for details, especially the section
  on deadlocking when sending data larger than the receivers window.

  [`WindowUpdateMode` documentation]: https://docs.rs/yamux/0.9.0/yamux/enum.WindowUpdateMode.html

# 0.9.0

- Force-split larger frames, for better interleaving of
  reads and writes between different substreams and to avoid
  single, large writes. By default frames are capped at, and
  thus split at, `16KiB`, which can be adjusted by a new
  configuration option, if necessary.

- Send window updates earlier, when half of the window has
  been consumed, to minimise pauses due to transmission delays,
  particularly if there is just a single dominant substream.

- Avoid possible premature stream resets of streams that
  have been properly closed and already dropped but receive
  window update or other frames while the remaining buffered
  frames are still sent out. Incoming frames for unknown streams
  are now ignored, instead of triggering a stream reset for the
  remote.
>>>>>>> 94a93eec

# 0.8.0

- Upgrade step 4 of 4. This version always assumes the new semantics and
  no longer sets the non-standard flag in intial window updates.
- The configuration option `lazy_open` is removed. Initial window updates
  are sent automatically if the receive window is configured to be larger
  than the default.

# 0.7.0

Upgrade step 3 of 4. This version sets the non-standard flag, but
irrespective of whether it is present or not, always assumes the new
additive semantics of the intial window update.

# 0.6.0

Upgrade step 2 of 4. This version sets the non-standard flag, version 0.5.0
already recognises.

# 0.5.0

This version begins the upgrade process spawning multiple versions that
changes the meaning of the initial window update from *"This is the total
size of the receive window."* to *"This is the size of the receive window
in addition to the default size."* This is necessary for compatibility
with other yamux implementations. See issue #92 for details.

As a first step, version 0.5.0 interprets a non-standard flag to imply the
new meaning. Future versions will set this flag and eventually the new
meaning will always be assumed. Upgrading from the current implemention to
the new semantics requires deployment of every intermediate version, each of
which is only compatible with its immediate predecessor. Alternatively, if
the default configuration together with `lazy_open` set to `true` is
deployed on all communicating endpoints, one can skip directly to the end
of the transition.

# 0.4.9

- Bugfixes (#93).

# 0.4.8

- Bugfixes (#91).
- Improve documentation (#88).

# 0.4.7

- Bugfix release (#85).

# 0.4.6

- Send RST frame if the window of a dropped stream is 0 and it is in state
  `SendClosed` (#84).

# 0.4.5

- Removed `bytes` (#77) and `thiserror` (#78) dependencies.
- Removed implicit `BufWriter` creation (#77). Client code that depends on
  this (undocumented) behaviour needs to wrap the socket in a `BufWriter`
  before passing it to `Connection::new`.
- Added `Connection::is_closed` flag (#80) to immediately return `Ok(None)`
  from `Connection::next_stream` after `Err(_)` or `Ok(None)` have been
  returned previously.

# 0.4.4

- Control and stream command channels are now closed and drained immediately
  on error. This is done to prevent client code from submitting further close
  or other commands which will never be acted upon since the API contract of
  `Connection::next_stream` is that after `None` or an `Err(_)` is returned
  it must not be called again.

# 0.4.3

- Updates nohash-hasher dependency to v0.2.0.

# 0.4.2

- A new configuration option `lazy_open` (off by default) has been added and
  inbound streams are now acknowledged (#73). If `lazy_open` is set to `true`
  we will not immediately send an initial `WindowUpdate` frame but instead
  just set the `SYN` flag on the first outbound `Data` frame.
  See `Configuration::set_lazy_open` for details.

# 0.4.1

- Log connection reset errors on debug level (#72).

# 0.4.0

- Hide `StreamId::new` and update dependencies.

# 0.3.0

Update to use and work with async/await:

- `Config::set_max_pending_frames` has been removed. Internal back-pressure
  made the setting unnecessary. As another consequence the error
  `ConnectionError::TooManyPendingFrames` has been removed.
- `Connection` no longer has methods to open a new stream or to close the
  connection. Instead a separate handle type `Control` has been added which
  allows these operations concurrently to the connection itself.
- In Yamux 0.2.x every `StreamHandle` I/O operation would drive the
  `Connection`. Now, the only way the `Connection` makes progress is through
  its `next_stream` method which must be called continuously. For convenience
  a function `into_stream` has been added which turns the `Connection` into
  a `futures::stream::Stream` impl, invoking `next_stream` in its `poll_next`
  method.
- `StreamHandle` has been renamed to `Stream` and its methods `credit` and
  `state` have been removed.
- `Stream` also implements `futures::stream::Stream` and produces `Packet`s.
- `ConnectionError::StreamNotFound` has been removed. Incoming frames for
  unknown streams are answered with a RESET frame, unless they finish the
  stream.
- `DecodeError` has been renamed to `FrameDecodeError` and `DecodeError::Type`
  corresponds to `FramedDecodeError::Header` which handles not just unknown
  frame type errors, but more. Hence a new error `HeaderDecodeError` has been
  added for those error cases.

# 0.2.2

- Updated dependencies (#56).

# 0.2.1

- Bugfix release (pull request #54).

# 0.2.0

- Added `max_pending_frames` setting to `Config`. A `Connection` buffers outgoing
  frames up to this limit (see pull request #51).
- Added `ConnectionError::TooManyPendingFrames` if `max_pending_frames` has been reached.
- Changed error types of `Connection::close` and `Connection::flush` from `std::io::Error`
  to `yamux::ConnectionError`.
- Removed `Connection::shutdown` method which was deprecated since version 0.1.8.

# 0.1.9

- Add `read_after_close` setting to `Config` which defaults
  to `true` to match the behaviour of previous versions.
  Setting `read_after_close` to `false` will cause stream reads
  to return with `Ok(0)` as soon as the connection is closed,
  preventing them from reading data from their buffer.

# 0.1.8

- Mark `Connection::shutdown` as deprecated (#44).

# 0.1.7

- Bugfix release (#36).
- Support for half-closed streams (#38).
- Avoids redundant RESET frames (#37).
- Better test coverage (#40, #42).

# 0.1.6

- Bugfix release (pull requests #34 and #35).

# 0.1.5

- Bugfix release (pull request #33).

# 0.1.4

- Bugfix release (pull requests #30 and #31).

# 0.1.3

- Bugfix release (pull requests #27 and #28).

# 0.1.2

- Bugfix release. See pull request #26 for details.

# 0.1.1

- Forward `Stream::poll` to the newly added `Connection::poll` method which accepts `self` as a
  shared reference. See pull request #24 for details.

# 0.1

- Initial release.<|MERGE_RESOLUTION|>--- conflicted
+++ resolved
@@ -1,12 +1,3 @@
-<<<<<<< HEAD
-# 0.8.1
-
-- Avoid possible premature stream resets of streams that have been properly
-  closed and already dropped but receive window update or other frames while
-  the remaining buffered frames are still sent out. Incoming frames for
-  unknown streams are now ignored, instead of triggering a stream reset for
-  the remote.
-=======
 # 0.10.0
 
 - Default to `WindowUpdateMode::OnRead`, thus enabling full Yamux flow-control,
@@ -36,7 +27,14 @@
   frames are still sent out. Incoming frames for unknown streams
   are now ignored, instead of triggering a stream reset for the
   remote.
->>>>>>> 94a93eec
+
+# 0.8.1
+
+- Avoid possible premature stream resets of streams that have been properly
+  closed and already dropped but receive window update or other frames while
+  the remaining buffered frames are still sent out. Incoming frames for
+  unknown streams are now ignored, instead of triggering a stream reset for
+  the remote.
 
 # 0.8.0
 
